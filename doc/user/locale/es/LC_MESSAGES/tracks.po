--- conflicted
+++ resolved
@@ -7,17 +7,11 @@
 msgstr ""
 "Project-Id-Version: Zrythm 0.5\n"
 "Report-Msgid-Bugs-To: \n"
-<<<<<<< HEAD
 "POT-Creation-Date: 2020-09-24 22:19+0100\n"
-"PO-Revision-Date: 2020-09-01 18:40+0000\n"
-"Last-Translator: Israel Barrera <izraelbarrera@gmail.com>\n"
-=======
-"POT-Creation-Date: 2020-09-24 00:47+0100\n"
 "PO-Revision-Date: 2020-09-24 02:45+0000\n"
 "Last-Translator: Alexandros Theodotou <alextee@posteo.net>\n"
 "Language-Team: Spanish <https://hosted.weblate.org/projects/zrythm/"
 "manualtracks/es/>\n"
->>>>>>> cfab4338
 "Language: es\n"
 "MIME-Version: 1.0\n"
 "Content-Type: text/plain; charset=utf-8\n"
@@ -1391,7 +1385,6 @@
 #~ "There are various kinds of Tracks "
 #~ "suited for different purposes, explained "
 #~ "in the following sections."
-<<<<<<< HEAD
 #~ msgstr ""
 
 #~ msgid ""
@@ -1540,6 +1533,3 @@
 #~ "Tracks can also be quickly hidden "
 #~ "by right-clicking and selecting `Hide`."
 #~ msgstr ""
-=======
-#~ msgstr ""
->>>>>>> cfab4338
